{
    "name": "yiisoft/yii2",
    "description": "Yii PHP Framework Version 2",
    "keywords": [
        "yii2",
        "framework"
    ],
    "homepage": "http://www.yiiframework.com/",
    "type": "library",
    "license": "BSD-3-Clause",
    "authors": [
        {
            "name": "Qiang Xue",
            "email": "qiang.xue@gmail.com",
            "homepage": "http://www.yiiframework.com/",
            "role": "Founder and project lead"
        },
        {
            "name": "Alexander Makarov",
            "email": "sam@rmcreative.ru",
            "homepage": "http://rmcreative.ru/",
            "role": "Core framework development"
        },
        {
            "name": "Maurizio Domba",
            "homepage": "http://mdomba.info/",
            "role": "Core framework development"
        },
        {
            "name": "Carsten Brandt",
            "email": "mail@cebe.cc",
            "homepage": "http://cebe.cc/",
            "role": "Core framework development"
        },
        {
            "name": "Timur Ruziev",
            "email": "resurtm@gmail.com",
            "homepage": "http://resurtm.com/",
            "role": "Core framework development"
        },
        {
            "name": "Paul Klimov",
            "email": "klimov.paul@gmail.com",
            "role": "Core framework development"
        },
        {
            "name": "Dmitry Naumenko",
            "email": "d.naumenko.a@gmail.com",
            "role": "Core framework development"
        },
        {
            "name": "Boudewijn Vahrmeijer",
            "email": "info@dynasource.eu",
            "homepage": "http://dynasource.eu",
            "role": "Core framework development"
        }
    ],
    "support": {
        "issues": "https://github.com/yiisoft/yii2/issues?state=open",
        "forum": "http://www.yiiframework.com/forum/",
        "wiki": "http://www.yiiframework.com/wiki/",
        "irc": "irc://irc.freenode.net/yii",
        "source": "https://github.com/yiisoft/yii2"
    },
    "require": {
        "php": ">=7.1.0",
        "ext-mbstring": "*",
        "ext-ctype": "*",
        "lib-pcre": "*",
        "psr/log": "~1.0.2",
        "yiisoft/yii2-composer": "~2.0.4",
        "psr/simple-cache": "~1.0.0",
        "psr/http-message": "~1.0.0",
        "ezyang/htmlpurifier": "~4.6",
        "cebe/markdown": "~1.0.0 | ~1.1.0",
<<<<<<< HEAD
        "bower-asset/jquery": "2.2.*@stable | 2.1.*@stable | 1.11.*@stable | 1.12.*@stable",
=======
        "bower-asset/jquery": "3.2.*@stable | 3.1.*@stable | 2.2.*@stable | 2.1.*@stable | 1.11.*@stable | 1.12.*@stable",
        "bower-asset/inputmask": "~3.2.2 | ~3.3.5",
>>>>>>> 3667de4a
        "bower-asset/punycode": "1.3.*",
        "bower-asset/yii2-pjax": "~2.0.1"
    },
    "autoload": {
        "psr-4": {"yii\\": ""},
        "classmap": [
           "Yii.php"
        ]
    },
    "bin": [
        "yii"
    ],
    "extra": {
        "branch-alias": {
            "dev-master": "2.0.x-dev"
        }
    }
}<|MERGE_RESOLUTION|>--- conflicted
+++ resolved
@@ -73,12 +73,7 @@
         "psr/http-message": "~1.0.0",
         "ezyang/htmlpurifier": "~4.6",
         "cebe/markdown": "~1.0.0 | ~1.1.0",
-<<<<<<< HEAD
-        "bower-asset/jquery": "2.2.*@stable | 2.1.*@stable | 1.11.*@stable | 1.12.*@stable",
-=======
         "bower-asset/jquery": "3.2.*@stable | 3.1.*@stable | 2.2.*@stable | 2.1.*@stable | 1.11.*@stable | 1.12.*@stable",
-        "bower-asset/inputmask": "~3.2.2 | ~3.3.5",
->>>>>>> 3667de4a
         "bower-asset/punycode": "1.3.*",
         "bower-asset/yii2-pjax": "~2.0.1"
     },
