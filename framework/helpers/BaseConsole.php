--- conflicted
+++ resolved
@@ -598,17 +598,13 @@
     }
 
     /**
-<<<<<<< HEAD
-     * Usage: [$width, $height] = ConsoleHelper::getScreenSize();
-=======
      * Returns terminal screen size.
      *
      * Usage:
      *
      * ```php
-     * list($width, $height) = ConsoleHelper::getScreenSize();
+     * [$width, $height] = ConsoleHelper::getScreenSize();
      * ```
->>>>>>> 3667de4a
      *
      * @param bool $refresh whether to force checking and not re-use cached size value.
      * This is useful to detect changing window size while the application is running but may
@@ -660,7 +656,7 @@
     }
 
     /**
-     * Word wrap text with indentation to fit the screen size.
+     * Word wrap text with indentation to fit the screen size
      *
      * If screen size could not be detected, or the indentation is greater than the screen size, the text will not be wrapped.
      *
@@ -696,7 +692,6 @@
             }
             $lines[$i] = $pad . $line;
         }
-
         return implode("\n", $lines);
     }
 
@@ -772,7 +767,7 @@
     }
 
     /**
-     * Prompts the user for input and validates it.
+     * Prompts the user for input and validates it
      *
      * @param string $text prompt string
      * @param array $options the options to validate the input:
