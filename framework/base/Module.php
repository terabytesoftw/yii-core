<?php
/**
 * @link http://www.yiiframework.com/
 * @copyright Copyright (c) 2008 Yii Software LLC
 * @license http://www.yiiframework.com/license/
 */

namespace yii\base;

use Yii;
use yii\di\ServiceLocator;

/**
 * Module is the base class for module and application classes.
 *
 * A module represents a sub-application which contains MVC elements by itself, such as
 * models, views, controllers, etc.
 *
 * A module may consist of [[modules|sub-modules]].
 *
 * [[components|Components]] may be registered with the module so that they are globally
 * accessible within the module.
 *
 * For more details and usage information on Module, see the [guide article on modules](guide:structure-modules).
 *
 * @property array $aliases List of path aliases to be defined. The array keys are alias names (must start
 * with `@`) and the array values are the corresponding paths or aliases. See [[setAliases()]] for an example.
 * This property is write-only.
 * @property string $basePath The root directory of the module.
 * @property string $controllerPath The directory that contains the controller classes. This property is
 * read-only.
 * @property string $layoutPath The root directory of layout files. Defaults to "[[viewPath]]/layouts".
 * @property array $modules The modules (indexed by their IDs).
 * @property string $uniqueId The unique ID of the module. This property is read-only.
 * @property string $version The version of this module. Note that the type of this property differs in getter
 * and setter. See [[getVersion()]] and [[setVersion()]] for details.
 * @property string $viewPath The root directory of view files. Defaults to "[[basePath]]/views".
 *
 * @author Qiang Xue <qiang.xue@gmail.com>
 * @since 2.0
 */
class Module extends ServiceLocator
{
    /**
     * @event ActionEvent an event raised before executing a controller action.
     * You may set [[ActionEvent::isValid]] to be `false` to cancel the action execution.
     */
    const EVENT_BEFORE_ACTION = 'beforeAction';
    /**
     * @event ActionEvent an event raised after executing a controller action.
     */
    const EVENT_AFTER_ACTION = 'afterAction';

    /**
     * @var array custom module parameters (name => value).
     */
    public $params = [];
    /**
     * @var string an ID that uniquely identifies this module among other modules which have the same [[module|parent]].
     */
    public $id;
    /**
     * @var Module the parent module of this module. `null` if this module does not have a parent.
     */
    public $module;
    /**
     * @var string|bool the layout that should be applied for views within this module. This refers to a view name
     * relative to [[layoutPath]]. If this is not set, it means the layout value of the [[module|parent module]]
     * will be taken. If this is `false`, layout will be disabled within this module.
     */
    public $layout;
    /**
     * @var array mapping from controller ID to controller configurations.
     * Each name-value pair specifies the configuration of a single controller.
     * A controller configuration can be either a string or an array.
     * If the former, the string should be the fully qualified class name of the controller.
     * If the latter, the array must contain a `class` element which specifies
     * the controller's fully qualified class name, and the rest of the name-value pairs
     * in the array are used to initialize the corresponding controller properties. For example,
     *
     * ```php
     * [
     *   'account' => \app\controllers\UserController::class,
     *   'article' => [
     *      'class' => \app\controllers\PostController::class,
     *      'pageTitle' => 'something new',
     *   ],
     * ]
     * ```
     */
    public $controllerMap = [];
    /**
     * @var string the namespace that controller classes are in.
     * This namespace will be used to load controller classes by prepending it to the controller
     * class name.
     *
     * If not set, it will use the `controllers` sub-namespace under the namespace of this module.
     * For example, if the namespace of this module is `foo\bar`, then the default
     * controller namespace would be `foo\bar\controllers`.
     *
     * See also the [guide section on autoloading](guide:concept-autoloading) to learn more about
     * defining namespaces and how classes are loaded.
     */
    public $controllerNamespace;
    /**
     * @var string the default route of this module. Defaults to `default`.
     * The route may consist of child module ID, controller ID, and/or action ID.
     * For example, `help`, `post/create`, `admin/post/create`.
     * If action ID is not given, it will take the default value as specified in
     * [[Controller::defaultAction]].
     */
    public $defaultRoute = 'default';

    /**
     * @var string the root directory of the module.
     */
    private $_basePath;
    /**
     * @var string the root directory that contains view files for this module
     */
    private $_viewPath;
    /**
     * @var string the root directory that contains layout view files for this module.
     */
    private $_layoutPath;
    /**
     * @var array child modules of this module
     */
    private $_modules = [];
    /**
     * @var string|callable the version of this module.
     * Version can be specified as a PHP callback, which can accept module instance as an argument and should
     * return the actual version. For example:
     *
     * ```php
     * function (Module $module) {
     *     //return string|int
     * }
     * ```
     *
     * If not set, [[defaultVersion()]] will be used to determine actual value.
     *
     * @since 2.0.11
     */
    private $_version;


    /**
     * Constructor.
     * @param string $id the ID of this module.
     * @param Module $parent the parent module (if any).
     * @param array $config name-value pairs that will be used to initialize the object properties.
     */
    public function __construct($id, $parent = null, $config = [])
    {
        $this->id = $id;
        $this->module = $parent;
        parent::__construct($config);
    }

    /**
     * Returns the currently requested instance of this module class.
     * If the module class is not currently requested, `null` will be returned.
     * This method is provided so that you access the module instance from anywhere within the module.
     * @return static|null the currently requested instance of this module class, or `null` if the module class is not requested.
     */
    public static function getInstance()
    {
        $class = get_called_class();
        return isset(Yii::$app->loadedModules[$class]) ? Yii::$app->loadedModules[$class] : null;
    }

    /**
     * Sets the currently requested instance of this module class.
     * @param Module|null $instance the currently requested instance of this module class.
     * If it is `null`, the instance of the calling class will be removed, if any.
     */
    public static function setInstance($instance)
    {
        if ($instance === null) {
            unset(Yii::$app->loadedModules[get_called_class()]);
        } else {
            Yii::$app->loadedModules[get_class($instance)] = $instance;
        }
    }

    /**
     * Initializes the module.
     *
     * This method is called after the module is created and initialized with property values
     * given in configuration. The default implementation will initialize [[controllerNamespace]]
     * if it is not set.
     *
     * If you override this method, please make sure you call the parent implementation.
     */
    public function init()
    {
        if ($this->controllerNamespace === null) {
            $class = get_class($this);
            if (($pos = strrpos($class, '\\')) !== false) {
                $this->controllerNamespace = substr($class, 0, $pos) . '\\controllers';
            }
        }
    }

    /**
     * Returns an ID that uniquely identifies this module among all modules within the current application.
     * Note that if the module is an application, an empty string will be returned.
     * @return string the unique ID of the module.
     */
    public function getUniqueId()
    {
        return $this->module ? ltrim($this->module->getUniqueId() . '/' . $this->id, '/') : $this->id;
    }

    /**
     * Returns the root directory of the module.
     * It defaults to the directory containing the module class file.
     * @return string the root directory of the module.
     */
    public function getBasePath()
    {
        if ($this->_basePath === null) {
            $class = new \ReflectionClass($this);
            $this->_basePath = dirname($class->getFileName());
        }

        return $this->_basePath;
    }

    /**
     * Sets the root directory of the module.
     * This method can only be invoked at the beginning of the constructor.
     * @param string $path the root directory of the module. This can be either a directory name or a [path alias](guide:concept-aliases).
     * @throws InvalidArgumentException if the directory does not exist.
     */
    public function setBasePath($path)
    {
        $path = Yii::getAlias($path);
        $p = strncmp($path, 'phar://', 7) === 0 ? $path : realpath($path);
        if ($p !== false && is_dir($p)) {
            $this->_basePath = $p;
        } else {
            throw new InvalidArgumentException("The directory does not exist: $path");
        }
    }

    /**
     * Returns the directory that contains the controller classes according to [[controllerNamespace]].
     * Note that in order for this method to return a value, you must define
     * an alias for the root namespace of [[controllerNamespace]].
     * @return string the directory that contains the controller classes.
     * @throws InvalidArgumentException if there is no alias defined for the root namespace of [[controllerNamespace]].
     */
    public function getControllerPath()
    {
        return Yii::getAlias('@' . str_replace('\\', '/', $this->controllerNamespace));
    }

    /**
     * Returns the directory that contains the view files for this module.
     * @return string the root directory of view files. Defaults to "[[basePath]]/views".
     */
    public function getViewPath()
    {
        if ($this->_viewPath === null) {
            $this->_viewPath = $this->getBasePath() . DIRECTORY_SEPARATOR . 'views';
        }
        return $this->_viewPath;
    }

    /**
     * Sets the directory that contains the view files.
     * @param string $path the root directory of view files.
     * @throws InvalidArgumentException if the directory is invalid.
     */
    public function setViewPath($path)
    {
        $this->_viewPath = Yii::getAlias($path);
    }

    /**
     * Returns the directory that contains layout view files for this module.
     * @return string the root directory of layout files. Defaults to "[[viewPath]]/layouts".
     */
    public function getLayoutPath()
    {
        if ($this->_layoutPath === null) {
            $this->_layoutPath = $this->getViewPath() . DIRECTORY_SEPARATOR . 'layouts';
        }

        return $this->_layoutPath;
    }

    /**
     * Sets the directory that contains the layout files.
     * @param string $path the root directory or [path alias](guide:concept-aliases) of layout files.
     * @throws InvalidArgumentException if the directory is invalid
     */
    public function setLayoutPath($path)
    {
        $this->_layoutPath = Yii::getAlias($path);
    }

    /**
     * Returns current module version.
     * If version is not explicitly set, [[defaultVersion()]] method will be used to determine its value.
     * @return string the version of this module.
     * @since 2.0.11
     */
    public function getVersion()
    {
        if ($this->_version === null) {
            $this->_version = $this->defaultVersion();
        } else {
            if (!is_scalar($this->_version)) {
                $this->_version = call_user_func($this->_version, $this);
            }
        }
        return $this->_version;
    }

    /**
     * Sets current module version.
     * @param string|callable $version the version of this module.
     * Version can be specified as a PHP callback, which can accept module instance as an argument and should
     * return the actual version. For example:
     *
     * ```php
     * function (Module $module) {
     *     //return string
     * }
     * ```
     *
     * @since 2.0.11
     */
    public function setVersion($version)
    {
        $this->_version = $version;
    }

    /**
     * Returns default module version.
     * Child class may override this method to provide more specific version detection.
     * @return string the version of this module.
     * @since 2.0.11
     */
    protected function defaultVersion()
    {
        if ($this->module === null) {
            return '1.0';
        }
        return $this->module->getVersion();
    }

    /**
     * Defines path aliases.
     * This method calls [[Yii::setAlias()]] to register the path aliases.
     * This method is provided so that you can define path aliases when configuring a module.
     * @property array list of path aliases to be defined. The array keys are alias names
     * (must start with `@`) and the array values are the corresponding paths or aliases.
     * See [[setAliases()]] for an example.
     * @param array $aliases list of path aliases to be defined. The array keys are alias names
     * (must start with `@`) and the array values are the corresponding paths or aliases.
     * For example,
     *
     * ```php
     * [
     *     '@models' => '@app/models', // an existing alias
     *     '@backend' => __DIR__ . '/../backend',  // a directory
     * ]
     * ```
     */
    public function setAliases($aliases)
    {
        foreach ($aliases as $name => $alias) {
            Yii::setAlias($name, $alias);
        }
    }

    /**
     * Checks whether the child module of the specified ID exists.
     * This method supports checking the existence of both child and grand child modules.
     * @param string $id module ID. For grand child modules, use ID path relative to this module (e.g. `admin/content`).
     * @return bool whether the named module exists. Both loaded and unloaded modules
     * are considered.
     */
    public function hasModule($id)
    {
        if (($pos = strpos($id, '/')) !== false) {
            // sub-module
            $module = $this->getModule(substr($id, 0, $pos));

            return $module === null ? false : $module->hasModule(substr($id, $pos + 1));
        }
        return isset($this->_modules[$id]);
    }

    /**
     * Retrieves the child module of the specified ID.
     * This method supports retrieving both child modules and grand child modules.
     * @param string $id module ID (case-sensitive). To retrieve grand child modules,
     * use ID path relative to this module (e.g. `admin/content`).
     * @param bool $load whether to load the module if it is not yet loaded.
     * @return Module|null the module instance, `null` if the module does not exist.
     * @see hasModule()
     */
    public function getModule($id, $load = true)
    {
        if (($pos = strpos($id, '/')) !== false) {
            // sub-module
            $module = $this->getModule(substr($id, 0, $pos));

            return $module === null ? null : $module->getModule(substr($id, $pos + 1), $load);
        }

        if (isset($this->_modules[$id])) {
            if ($this->_modules[$id] instanceof self) {
                return $this->_modules[$id];
            } elseif ($load) {
                Yii::trace("Loading module: $id", __METHOD__);
                /* @var $module Module */
                $module = Yii::createObject($this->_modules[$id], [$id, $this]);
                $module->setInstance($module);
                return $this->_modules[$id] = $module;
            }
        }

        return null;
    }

    /**
     * Adds a sub-module to this module.
     * @param string $id module ID.
     * @param Module|array|null $module the sub-module to be added to this module. This can
     * be one of the following:
     *
     * - a [[Module]] object
     * - a configuration array: when [[getModule()]] is called initially, the array
     *   will be used to instantiate the sub-module
     * - `null`: the named sub-module will be removed from this module
     */
    public function setModule($id, $module)
    {
        if ($module === null) {
            unset($this->_modules[$id]);
        } else {
            $this->_modules[$id] = $module;
        }
    }

    /**
     * Returns the sub-modules in this module.
     * @param bool $loadedOnly whether to return the loaded sub-modules only. If this is set `false`,
     * then all sub-modules registered in this module will be returned, whether they are loaded or not.
     * Loaded modules will be returned as objects, while unloaded modules as configuration arrays.
     * @return array the modules (indexed by their IDs).
     */
    public function getModules($loadedOnly = false)
    {
        if ($loadedOnly) {
            $modules = [];
            foreach ($this->_modules as $module) {
                if ($module instanceof self) {
                    $modules[] = $module;
                }
            }

            return $modules;
        }
        return $this->_modules;
    }

    /**
     * Registers sub-modules in the current module.
     *
     * Each sub-module should be specified as a name-value pair, where
     * name refers to the ID of the module and value the module or a configuration
     * array that can be used to create the module. In the latter case, [[Yii::createObject()]]
     * will be used to create the module.
     *
     * If a new sub-module has the same ID as an existing one, the existing one will be overwritten silently.
     *
     * The following is an example for registering two sub-modules:
     *
     * ```php
     * [
     *     'comment' => [
     *         'class' => \app\modules\comment\CommentModule::class,
     *         'db' => 'db',
     *     ],
     *     'booking' => ['class' => \app\modules\booking\BookingModule::class],
     * ]
     * ```
     *
     * @param array $modules modules (id => module configuration or instances).
     */
    public function setModules($modules)
    {
        foreach ($modules as $id => $module) {
            $this->_modules[$id] = $module;
        }
    }

    /**
     * Runs a controller action specified by a route.
     * This method parses the specified route and creates the corresponding child module(s), controller and action
     * instances. It then calls [[Controller::runAction()]] to run the action with the given parameters.
     * If the route is empty, the method will use [[defaultRoute]].
     * @param string $route the route that specifies the action.
     * @param array $params the parameters to be passed to the action
     * @return mixed the result of the action.
     * @throws InvalidRouteException if the requested route cannot be resolved into an action successfully.
     */
    public function runAction($route, $params = [])
    {
        $parts = $this->createController($route);
        if (is_array($parts)) {
            /* @var $controller Controller */
            [$controller, $actionID] = $parts;
            $oldController = Yii::$app->controller;
            Yii::$app->controller = $controller;
            $result = $controller->runAction($actionID, $params);
            if ($oldController !== null) {
                Yii::$app->controller = $oldController;
            }

            return $result;
        }

        $id = $this->getUniqueId();
        throw new InvalidRouteException('Unable to resolve the request "' . ($id === '' ? $route : $id . '/' . $route) . '".');
    }

    /**
     * Creates a controller instance based on the given route.
     *
     * The route should be relative to this module. The method implements the following algorithm
     * to resolve the given route:
     *
     * 1. If the route is empty, use [[defaultRoute]];
     * 2. If the first segment of the route is a valid module ID as declared in [[modules]],
     *    call the module's `createController()` with the rest part of the route;
     * 3. If the first segment of the route is found in [[controllerMap]], create a controller
     *    based on the corresponding configuration found in [[controllerMap]];
     * 4. The given route is in the format of `abc/def/xyz`. Try either `abc\DefController`
     *    or `abc\def\XyzController` class within the [[controllerNamespace|controller namespace]].
     *
     * If any of the above steps resolves into a controller, it is returned together with the rest
     * part of the route which will be treated as the action ID. Otherwise, `false` will be returned.
     *
     * @param string $route the route consisting of module, controller and action IDs.
     * @return array|bool If the controller is created successfully, it will be returned together
     * with the requested action ID. Otherwise `false` will be returned.
     * @throws InvalidConfigException if the controller class and its file do not match.
     */
    public function createController($route)
    {
        if ($route === '') {
            $route = $this->defaultRoute;
        }

        // double slashes or leading/ending slashes may cause substr problem
        $route = trim($route, '/');
        if (strpos($route, '//') !== false) {
            return false;
        }

        if (strpos($route, '/') !== false) {
<<<<<<< HEAD
            [$id, $route] = explode('/', $route, 2);
=======
            list($id, $route) = explode('/', $route, 2);
>>>>>>> 783ff759
        } else {
            $id = $route;
            $route = '';
        }

        // module and controller map take precedence
        if (isset($this->controllerMap[$id])) {
            $controller = Yii::createObject($this->controllerMap[$id], [$id, $this]);
            return [$controller, $route];
        }
        $module = $this->getModule($id);
        if ($module !== null) {
            return $module->createController($route);
        }

        if (($pos = strrpos($route, '/')) !== false) {
            $id .= '/' . substr($route, 0, $pos);
            $route = substr($route, $pos + 1);
        }

        $controller = $this->createControllerByID($id);
        if ($controller === null && $route !== '') {
            $controller = $this->createControllerByID($id . '/' . $route);
            $route = '';
        }

        return $controller === null ? false : [$controller, $route];
    }

    /**
     * Creates a controller based on the given controller ID.
     *
     * The controller ID is relative to this module. The controller class
     * should be namespaced under [[controllerNamespace]].
     *
     * Note that this method does not check [[modules]] or [[controllerMap]].
     *
     * @param string $id the controller ID.
     * @return Controller|null the newly created controller instance, or `null` if the controller ID is invalid.
     * @throws InvalidConfigException if the controller class and its file name do not match.
     * This exception is only thrown when in debug mode.
     */
    public function createControllerByID($id)
    {
        $pos = strrpos($id, '/');
        if ($pos === false) {
            $prefix = '';
            $className = $id;
        } else {
            $prefix = substr($id, 0, $pos + 1);
            $className = substr($id, $pos + 1);
        }

        if (!preg_match('%^[a-z][a-z0-9\\-_]*$%', $className)) {
            return null;
        }
        if ($prefix !== '' && !preg_match('%^[a-z0-9_/]+$%i', $prefix)) {
            return null;
        }

        $className = str_replace(' ', '', ucwords(str_replace('-', ' ', $className))) . 'Controller';
        $className = ltrim($this->controllerNamespace . '\\' . str_replace('/', '\\', $prefix) . $className, '\\');
        if (strpos($className, '-') !== false || !class_exists($className)) {
            return null;
        }

        if (is_subclass_of($className, Controller::class)) {
            $controller = Yii::createObject($className, [$id, $this]);
            return get_class($controller) === $className ? $controller : null;
        } elseif (YII_DEBUG) {
            throw new InvalidConfigException('Controller class must extend from \\yii\\base\\Controller.');
        }
        return null;
    }

    /**
     * This method is invoked right before an action within this module is executed.
     *
     * The method will trigger the [[EVENT_BEFORE_ACTION]] event. The return value of the method
     * will determine whether the action should continue to run.
     *
     * In case the action should not run, the request should be handled inside of the `beforeAction` code
     * by either providing the necessary output or redirecting the request. Otherwise the response will be empty.
     *
     * If you override this method, your code should look like the following:
     *
     * ```php
     * public function beforeAction($action)
     * {
     *     if (!parent::beforeAction($action)) {
     *         return false;
     *     }
     *
     *     // your custom code here
     *
     *     return true; // or false to not run the action
     * }
     * ```
     *
     * @param Action $action the action to be executed.
     * @return bool whether the action should continue to be executed.
     */
    public function beforeAction($action)
    {
        $event = new ActionEvent($action);
        $this->trigger(self::EVENT_BEFORE_ACTION, $event);
        return $event->isValid;
    }

    /**
     * This method is invoked right after an action within this module is executed.
     *
     * The method will trigger the [[EVENT_AFTER_ACTION]] event. The return value of the method
     * will be used as the action return value.
     *
     * If you override this method, your code should look like the following:
     *
     * ```php
     * public function afterAction($action, $result)
     * {
     *     $result = parent::afterAction($action, $result);
     *     // your custom code here
     *     return $result;
     * }
     * ```
     *
     * @param Action $action the action just executed.
     * @param mixed $result the action return result.
     * @return mixed the processed action result.
     */
    public function afterAction($action, $result)
    {
        $event = new ActionEvent($action);
        $event->result = $result;
        $this->trigger(self::EVENT_AFTER_ACTION, $event);
        return $event->result;
    }
}<|MERGE_RESOLUTION|>--- conflicted
+++ resolved
@@ -567,11 +567,7 @@
         }
 
         if (strpos($route, '/') !== false) {
-<<<<<<< HEAD
             [$id, $route] = explode('/', $route, 2);
-=======
-            list($id, $route) = explode('/', $route, 2);
->>>>>>> 783ff759
         } else {
             $id = $route;
             $route = '';
