<?php
/**
 * @link http://www.yiiframework.com/
 * @copyright Copyright (c) 2008 Yii Software LLC
 * @license http://www.yiiframework.com/license/
 */

namespace yii\base;

use yii\helpers\StringHelper;
use Yii;

/**
 * Security provides a set of methods to handle common security-related tasks.
 *
 * In particular, Security supports the following features:
 *
 * - Encryption/decryption: [[encryptByKey()]], [[decryptByKey()]], [[encryptByPassword()]] and [[decryptByPassword()]]
 * - Key derivation using standard algorithms: [[pbkdf2()]] and [[hkdf()]]
 * - Data tampering prevention: [[hashData()]] and [[validateData()]]
 * - Password validation: [[generatePasswordHash()]] and [[validatePassword()]]
 *
 * > Note: this class requires 'OpenSSL' PHP extension for random key/string generation on Windows and
 * for encryption/decryption on all platforms. For the highest security level PHP version >= 5.5.0 is recommended.
 *
 * For more details and usage information on Security, see the [guide article on security](guide:security-overview).
 *
 * @author Qiang Xue <qiang.xue@gmail.com>
 * @author Tom Worster <fsb@thefsb.org>
 * @author Klimov Paul <klimov.paul@gmail.com>
 * @since 2.0
 */
class Security extends Component
{
    /**
     * @var string The cipher to use for encryption and decryption.
     */
    public $cipher = 'AES-128-CBC';
    /**
     * @var array[] Look-up table of block sizes and key sizes for each supported OpenSSL cipher.
     *
     * In each element, the key is one of the ciphers supported by OpenSSL (@see openssl_get_cipher_methods()).
     * The value is an array of two integers, the first is the cipher's block size in bytes and the second is
     * the key size in bytes.
     *
     * > Warning: All OpenSSL ciphers that we recommend are in the default value, i.e. AES in CBC mode.
     *
     * > Note: Yii's encryption protocol uses the same size for cipher key, HMAC signature key and key
     * derivation salt.
     */
    public $allowedCiphers = [
        'AES-128-CBC' => [16, 16],
        'AES-192-CBC' => [16, 24],
        'AES-256-CBC' => [16, 32],
    ];
    /**
     * @var string Hash algorithm for key derivation. Recommend sha256, sha384 or sha512.
     * @see hash_algos()
     */
    public $kdfHash = 'sha256';
    /**
     * @var string Hash algorithm for message authentication. Recommend sha256, sha384 or sha512.
     * @see hash_algos()
     */
    public $macHash = 'sha256';
    /**
     * @var string HKDF info value for derivation of message authentication key.
     * @see hkdf()
     */
    public $authKeyInfo = 'AuthorizationKey';
    /**
     * @var int derivation iterations count.
     * Set as high as possible to hinder dictionary password attacks.
     */
    public $derivationIterations = 100000;
    /**
<<<<<<< HEAD
     * @var integer Default cost used for password hashing.
=======
     * @var string strategy, which should be used to generate password hash.
     * Available strategies:
     * - 'password_hash' - use of PHP `password_hash()` function with PASSWORD_DEFAULT algorithm.
     *   This option is recommended, but it requires PHP version >= 5.5.0
     * - 'crypt' - use PHP `crypt()` function.
     * @deprecated Since version 2.0.7, [[generatePasswordHash()]] ignores [[passwordHashStrategy]] and
     * uses `password_hash()` when available or `crypt()` when not.
     */
    public $passwordHashStrategy;
    /**
     * @var int Default cost used for password hashing.
>>>>>>> 6550672f
     * Allowed value is between 4 and 31.
     * @see generatePasswordHash()
     * @since 2.0.6
     */
    public $passwordHashCost = 13;


    /**
     * Encrypts data using a password.
     * Derives keys for encryption and authentication from the password using PBKDF2 and a random salt,
     * which is deliberately slow to protect against dictionary attacks. Use [[encryptByKey()]] to
     * encrypt fast using a cryptographic key rather than a password. Key derivation time is
     * determined by [[$derivationIterations]], which should be set as high as possible.
     * The encrypted data includes a keyed message authentication code (MAC) so there is no need
     * to hash input or output data.
     * > Note: Avoid encrypting with passwords wherever possible. Nothing can protect against
     * poor-quality or compromised passwords.
     * @param string $data the data to encrypt
     * @param string $password the password to use for encryption
     * @return string the encrypted data
     * @see decryptByPassword()
     * @see encryptByKey()
     */
    public function encryptByPassword($data, $password)
    {
        return $this->encrypt($data, true, $password, null);
    }

    /**
     * Encrypts data using a cryptographic key.
     * Derives keys for encryption and authentication from the input key using HKDF and a random salt,
     * which is very fast relative to [[encryptByPassword()]]. The input key must be properly
     * random -- use [[generateRandomKey()]] to generate keys.
     * The encrypted data includes a keyed message authentication code (MAC) so there is no need
     * to hash input or output data.
     * @param string $data the data to encrypt
     * @param string $inputKey the input to use for encryption and authentication
     * @param string $info optional context and application specific information, see [[hkdf()]]
     * @return string the encrypted data
     * @see decryptByKey()
     * @see encryptByPassword()
     */
    public function encryptByKey($data, $inputKey, $info = null)
    {
        return $this->encrypt($data, false, $inputKey, $info);
    }

    /**
     * Verifies and decrypts data encrypted with [[encryptByPassword()]].
     * @param string $data the encrypted data to decrypt
     * @param string $password the password to use for decryption
     * @return bool|string the decrypted data or false on authentication failure
     * @see encryptByPassword()
     */
    public function decryptByPassword($data, $password)
    {
        return $this->decrypt($data, true, $password, null);
    }

    /**
     * Verifies and decrypts data encrypted with [[encryptByKey()]].
     * @param string $data the encrypted data to decrypt
     * @param string $inputKey the input to use for encryption and authentication
     * @param string $info optional context and application specific information, see [[hkdf()]]
     * @return bool|string the decrypted data or false on authentication failure
     * @see encryptByKey()
     */
    public function decryptByKey($data, $inputKey, $info = null)
    {
        return $this->decrypt($data, false, $inputKey, $info);
    }

    /**
     * Encrypts data.
     *
     * @param string $data data to be encrypted
     * @param bool $passwordBased set true to use password-based key derivation
     * @param string $secret the encryption password or key
     * @param string $info context/application specific information, e.g. a user ID
     * See [RFC 5869 Section 3.2](https://tools.ietf.org/html/rfc5869#section-3.2) for more details.
     *
     * @return string the encrypted data
     * @throws InvalidConfigException on OpenSSL not loaded
     * @throws Exception on OpenSSL error
     * @see decrypt()
     */
    protected function encrypt($data, $passwordBased, $secret, $info)
    {
        if (!extension_loaded('openssl')) {
            throw new InvalidConfigException('Encryption requires the OpenSSL PHP extension');
        }
        if (!isset($this->allowedCiphers[$this->cipher][0], $this->allowedCiphers[$this->cipher][1])) {
            throw new InvalidConfigException($this->cipher . ' is not an allowed cipher');
        }

        list($blockSize, $keySize) = $this->allowedCiphers[$this->cipher];

        $keySalt = $this->generateRandomKey($keySize);
        if ($passwordBased) {
            $key = $this->pbkdf2($this->kdfHash, $secret, $keySalt, $this->derivationIterations, $keySize);
        } else {
            $key = $this->hkdf($this->kdfHash, $secret, $keySalt, $info, $keySize);
        }

        $iv = $this->generateRandomKey($blockSize);

        $encrypted = openssl_encrypt($data, $this->cipher, $key, OPENSSL_RAW_DATA, $iv);
        if ($encrypted === false) {
            throw new \yii\base\Exception('OpenSSL failure on encryption: ' . openssl_error_string());
        }

        $authKey = $this->hkdf($this->kdfHash, $key, null, $this->authKeyInfo, $keySize);
        $hashed = $this->hashData($iv . $encrypted, $authKey);

        /*
         * Output: [keySalt][MAC][IV][ciphertext]
         * - keySalt is KEY_SIZE bytes long
         * - MAC: message authentication code, length same as the output of MAC_HASH
         * - IV: initialization vector, length $blockSize
         */
        return $keySalt . $hashed;
    }

    /**
     * Decrypts data.
     *
     * @param string $data encrypted data to be decrypted.
     * @param bool $passwordBased set true to use password-based key derivation
     * @param string $secret the decryption password or key
     * @param string $info context/application specific information, @see encrypt()
     *
     * @return bool|string the decrypted data or false on authentication failure
     * @throws InvalidConfigException on OpenSSL not loaded
     * @throws Exception on OpenSSL error
     * @see encrypt()
     */
    protected function decrypt($data, $passwordBased, $secret, $info)
    {
        if (!extension_loaded('openssl')) {
            throw new InvalidConfigException('Encryption requires the OpenSSL PHP extension');
        }
        if (!isset($this->allowedCiphers[$this->cipher][0], $this->allowedCiphers[$this->cipher][1])) {
            throw new InvalidConfigException($this->cipher . ' is not an allowed cipher');
        }

        list($blockSize, $keySize) = $this->allowedCiphers[$this->cipher];

        $keySalt = StringHelper::byteSubstr($data, 0, $keySize);
        if ($passwordBased) {
            $key = $this->pbkdf2($this->kdfHash, $secret, $keySalt, $this->derivationIterations, $keySize);
        } else {
            $key = $this->hkdf($this->kdfHash, $secret, $keySalt, $info, $keySize);
        }

        $authKey = $this->hkdf($this->kdfHash, $key, null, $this->authKeyInfo, $keySize);
        $data = $this->validateData(StringHelper::byteSubstr($data, $keySize, null), $authKey);
        if ($data === false) {
            return false;
        }

        $iv = StringHelper::byteSubstr($data, 0, $blockSize);
        $encrypted = StringHelper::byteSubstr($data, $blockSize, null);

        $decrypted = openssl_decrypt($encrypted, $this->cipher, $key, OPENSSL_RAW_DATA, $iv);
        if ($decrypted === false) {
            throw new \yii\base\Exception('OpenSSL failure on decryption: ' . openssl_error_string());
        }

        return $decrypted;
    }

    /**
     * Derives a key from the given input key using the standard HKDF algorithm.
     * Implements HKDF specified in [RFC 5869](https://tools.ietf.org/html/rfc5869).
     * Recommend use one of the SHA-2 hash algorithms: sha224, sha256, sha384 or sha512.
     * @param string $algo a hash algorithm supported by `hash_hmac()`, e.g. 'SHA-256'
     * @param string $inputKey the source key
     * @param string $salt the random salt
     * @param string $info optional info to bind the derived key material to application-
     * and context-specific information, e.g. a user ID or API version, see
     * [RFC 5869](https://tools.ietf.org/html/rfc5869)
     * @param int $length length of the output key in bytes. If 0, the output key is
     * the length of the hash algorithm output.
     * @throws InvalidParamException when HMAC generation fails.
     * @return string the derived key
     */
    public function hkdf($algo, $inputKey, $salt = null, $info = null, $length = 0)
    {
        $test = @hash_hmac($algo, '', '', true);
        if (!$test) {
            throw new InvalidParamException('Failed to generate HMAC with hash algorithm: ' . $algo);
        }
        $hashLength = StringHelper::byteLength($test);
        if (is_string($length) && preg_match('{^\d{1,16}$}', $length)) {
            $length = (int) $length;
        }
        if (!is_int($length) || $length < 0 || $length > 255 * $hashLength) {
            throw new InvalidParamException('Invalid length');
        }
        $blocks = $length !== 0 ? ceil($length / $hashLength) : 1;

        if ($salt === null) {
            $salt = str_repeat("\0", $hashLength);
        }
        $prKey = hash_hmac($algo, $inputKey, $salt, true);

        $hmac = '';
        $outputKey = '';
        for ($i = 1; $i <= $blocks; $i++) {
            $hmac = hash_hmac($algo, $hmac . $info . chr($i), $prKey, true);
            $outputKey .= $hmac;
        }

        if ($length !== 0) {
            $outputKey = StringHelper::byteSubstr($outputKey, 0, $length);
        }
        return $outputKey;
    }

    /**
     * Derives a key from the given password using the standard PBKDF2 algorithm.
     * Implements HKDF2 specified in [RFC 2898](http://tools.ietf.org/html/rfc2898#section-5.2)
     * Recommend use one of the SHA-2 hash algorithms: sha224, sha256, sha384 or sha512.
     * @param string $algo a hash algorithm supported by `hash_hmac()`, e.g. 'SHA-256'
     * @param string $password the source password
     * @param string $salt the random salt
     * @param int $iterations the number of iterations of the hash algorithm. Set as high as
     * possible to hinder dictionary password attacks.
     * @param int $length length of the output key in bytes. If 0, the output key is
     * the length of the hash algorithm output.
     * @return string the derived key
     * @throws InvalidParamException when hash generation fails due to invalid params given.
     */
    public function pbkdf2($algo, $password, $salt, $iterations, $length = 0)
    {
        if (function_exists('hash_pbkdf2')) {
            $outputKey = hash_pbkdf2($algo, $password, $salt, $iterations, $length, true);
            if ($outputKey === false) {
                throw new InvalidParamException('Invalid parameters to hash_pbkdf2()');
            }
            return $outputKey;
        }

        // todo: is there a nice way to reduce the code repetition in hkdf() and pbkdf2()?
        $test = @hash_hmac($algo, '', '', true);
        if (!$test) {
            throw new InvalidParamException('Failed to generate HMAC with hash algorithm: ' . $algo);
        }
        if (is_string($iterations) && preg_match('{^\d{1,16}$}', $iterations)) {
            $iterations = (int) $iterations;
        }
        if (!is_int($iterations) || $iterations < 1) {
            throw new InvalidParamException('Invalid iterations');
        }
        if (is_string($length) && preg_match('{^\d{1,16}$}', $length)) {
            $length = (int) $length;
        }
        if (!is_int($length) || $length < 0) {
            throw new InvalidParamException('Invalid length');
        }
        $hashLength = StringHelper::byteLength($test);
        $blocks = $length !== 0 ? ceil($length / $hashLength) : 1;

        $outputKey = '';
        for ($j = 1; $j <= $blocks; $j++) {
            $hmac = hash_hmac($algo, $salt . pack('N', $j), $password, true);
            $xorsum = $hmac;
            for ($i = 1; $i < $iterations; $i++) {
                $hmac = hash_hmac($algo, $hmac, $password, true);
                $xorsum ^= $hmac;
            }
            $outputKey .= $xorsum;
        }

        if ($length !== 0) {
            $outputKey = StringHelper::byteSubstr($outputKey, 0, $length);
        }
        return $outputKey;
    }

    /**
     * Prefixes data with a keyed hash value so that it can later be detected if it is tampered.
     * There is no need to hash inputs or outputs of [[encryptByKey()]] or [[encryptByPassword()]]
     * as those methods perform the task.
     * @param string $data the data to be protected
     * @param string $key the secret key to be used for generating hash. Should be a secure
     * cryptographic key.
     * @param bool $rawHash whether the generated hash value is in raw binary format. If false, lowercase
     * hex digits will be generated.
     * @return string the data prefixed with the keyed hash
     * @throws InvalidConfigException when HMAC generation fails.
     * @see validateData()
     * @see generateRandomKey()
     * @see hkdf()
     * @see pbkdf2()
     */
    public function hashData($data, $key, $rawHash = false)
    {
        $hash = hash_hmac($this->macHash, $data, $key, $rawHash);
        if (!$hash) {
            throw new InvalidConfigException('Failed to generate HMAC with hash algorithm: ' . $this->macHash);
        }
        return $hash . $data;
    }

    /**
     * Validates if the given data is tampered.
     * @param string $data the data to be validated. The data must be previously
     * generated by [[hashData()]].
     * @param string $key the secret key that was previously used to generate the hash for the data in [[hashData()]].
     * function to see the supported hashing algorithms on your system. This must be the same
     * as the value passed to [[hashData()]] when generating the hash for the data.
     * @param bool $rawHash this should take the same value as when you generate the data using [[hashData()]].
     * It indicates whether the hash value in the data is in binary format. If false, it means the hash value consists
     * of lowercase hex digits only.
     * hex digits will be generated.
     * @return string the real data with the hash stripped off. False if the data is tampered.
     * @throws InvalidConfigException when HMAC generation fails.
     * @see hashData()
     */
    public function validateData($data, $key, $rawHash = false)
    {
        $test = @hash_hmac($this->macHash, '', '', $rawHash);
        if (!$test) {
            throw new InvalidConfigException('Failed to generate HMAC with hash algorithm: ' . $this->macHash);
        }
        $hashLength = StringHelper::byteLength($test);
        if (StringHelper::byteLength($data) >= $hashLength) {
            $hash = StringHelper::byteSubstr($data, 0, $hashLength);
            $pureData = StringHelper::byteSubstr($data, $hashLength, null);

            $calculatedHash = hash_hmac($this->macHash, $pureData, $key, $rawHash);

            if ($this->compareString($hash, $calculatedHash)) {
                return $pureData;
            }
        }
        return false;
    }

    private $_useLibreSSL;
    private $_randomFile;

    /**
     * Generates specified number of random bytes.
     * Note that output may not be ASCII.
     * @see generateRandomString() if you need a string.
     *
     * @param int $length the number of bytes to generate
     * @return string the generated random bytes
     * @throws InvalidParamException if wrong length is specified
     * @throws Exception on failure.
     */
    public function generateRandomKey($length = 32)
    {
        if (!is_int($length)) {
            throw new InvalidParamException('First parameter ($length) must be an integer');
        }

        if ($length < 1) {
            throw new InvalidParamException('First parameter ($length) must be greater than 0');
        }

        // always use random_bytes() if it is available
        if (function_exists('random_bytes')) {
            return random_bytes($length);
        }

        // The recent LibreSSL RNGs are faster and likely better than /dev/urandom.
        // Parse OPENSSL_VERSION_TEXT because OPENSSL_VERSION_NUMBER is no use for LibreSSL.
        // https://bugs.php.net/bug.php?id=71143
        if ($this->_useLibreSSL === null) {
            $this->_useLibreSSL = defined('OPENSSL_VERSION_TEXT')
                && preg_match('{^LibreSSL (\d\d?)\.(\d\d?)\.(\d\d?)$}', OPENSSL_VERSION_TEXT, $matches)
                && (10000 * $matches[1]) + (100 * $matches[2]) + $matches[3] >= 20105;
        }

        // Since 5.4.0, openssl_random_pseudo_bytes() reads from CryptGenRandom on Windows instead
        // of using OpenSSL library. LibreSSL is OK everywhere but don't use OpenSSL on non-Windows.
        if ($this->_useLibreSSL
            || (
                DIRECTORY_SEPARATOR !== '/'
                && substr_compare(PHP_OS, 'win', 0, 3, true) === 0
                && function_exists('openssl_random_pseudo_bytes')
            )
        ) {
            $key = openssl_random_pseudo_bytes($length, $cryptoStrong);
            if ($cryptoStrong === false) {
                throw new Exception(
                    'openssl_random_pseudo_bytes() set $crypto_strong false. Your PHP setup is insecure.'
                );
            }
            if ($key !== false && StringHelper::byteLength($key) === $length) {
                return $key;
            }
        }

        // mcrypt_create_iv() does not use libmcrypt. Since PHP 5.3.7 it directly reads
        // CryptGenRandom on Windows. Elsewhere it directly reads /dev/urandom.
        if (function_exists('mcrypt_create_iv')) {
            $key = mcrypt_create_iv($length, MCRYPT_DEV_URANDOM);
            if (StringHelper::byteLength($key) === $length) {
                return $key;
            }
        }

        // If not on Windows, try to open a random device.
        if ($this->_randomFile === null && DIRECTORY_SEPARATOR === '/') {
            // urandom is a symlink to random on FreeBSD.
            $device = PHP_OS === 'FreeBSD' ? '/dev/random' : '/dev/urandom';
            // Check random device for special character device protection mode. Use lstat()
            // instead of stat() in case an attacker arranges a symlink to a fake device.
            $lstat = @lstat($device);
            if ($lstat !== false && ($lstat['mode'] & 0170000) === 020000) {
                $this->_randomFile = fopen($device, 'rb') ?: null;

                if (is_resource($this->_randomFile)) {
                    // Reduce PHP stream buffer from default 8192 bytes to optimize data
                    // transfer from the random device for smaller values of $length.
                    // This also helps to keep future randoms out of user memory space.
                    $bufferSize = 8;

                    if (function_exists('stream_set_read_buffer')) {
                        stream_set_read_buffer($this->_randomFile, $bufferSize);
                    }
                    // stream_set_read_buffer() isn't implemented on HHVM
                    if (function_exists('stream_set_chunk_size')) {
                        stream_set_chunk_size($this->_randomFile, $bufferSize);
                    }
                }
            }
        }

        if (is_resource($this->_randomFile)) {
            $buffer = '';
            $stillNeed = $length;
            while ($stillNeed > 0) {
                $someBytes = fread($this->_randomFile, $stillNeed);
                if ($someBytes === false) {
                    break;
                }
                $buffer .= $someBytes;
                $stillNeed -= StringHelper::byteLength($someBytes);
                if ($stillNeed === 0) {
                    // Leaving file pointer open in order to make next generation faster by reusing it.
                    return $buffer;
                }
            }
            fclose($this->_randomFile);
            $this->_randomFile = null;
        }

        throw new Exception('Unable to generate a random key');
    }

    /**
     * Generates a random string of specified length.
     * The string generated matches [A-Za-z0-9_-]+ and is transparent to URL-encoding.
     *
     * @param int $length the length of the key in characters
     * @return string the generated random key
     * @throws Exception on failure.
     */
    public function generateRandomString($length = 32)
    {
        if (!is_int($length)) {
            throw new InvalidParamException('First parameter ($length) must be an integer');
        }

        if ($length < 1) {
            throw new InvalidParamException('First parameter ($length) must be greater than 0');
        }

        $bytes = $this->generateRandomKey($length);
        // '=' character(s) returned by base64_encode() are always discarded because
        // they are guaranteed to be after position $length in the base64_encode() output.
        return strtr(substr(base64_encode($bytes), 0, $length), '+/', '_-');
    }

    /**
     * Generates a secure hash from a password and a random salt.
     *
     * The generated hash can be stored in database.
     * Later when a password needs to be validated, the hash can be fetched and passed
     * to [[validatePassword()]]. For example,
     *
     * ```php
     * // generates the hash (usually done during user registration or when the password is changed)
     * $hash = Yii::$app->getSecurity()->generatePasswordHash($password);
     * // ...save $hash in database...
     *
     * // during login, validate if the password entered is correct using $hash fetched from database
     * if (Yii::$app->getSecurity()->validatePassword($password, $hash) {
     *     // password is good
     * } else {
     *     // password is bad
     * }
     * ```
     *
     * @param string $password The password to be hashed.
     * @param int $cost Cost parameter used by the Blowfish hash algorithm.
     * The higher the value of cost,
     * the longer it takes to generate the hash and to verify a password against it. Higher cost
     * therefore slows down a brute-force attack. For best protection against brute-force attacks,
     * set it to the highest value that is tolerable on production servers. The time taken to
     * compute the hash doubles for every increment by one of $cost.
     * @return string The password hash string. When [[passwordHashStrategy]] is set to 'crypt',
     * the output is always 60 ASCII characters, when set to 'password_hash' the output length
     * might increase in future versions of PHP (http://php.net/manual/en/function.password-hash.php)
     * @throws Exception on bad password parameter or cost parameter.
     * @see validatePassword()
     */
    public function generatePasswordHash($password, $cost = null)
    {
        if ($cost === null) {
            $cost = $this->passwordHashCost;
        }

        if (function_exists('password_hash')) {
            /** @noinspection PhpUndefinedConstantInspection */
            return password_hash($password, PASSWORD_DEFAULT, ['cost' => $cost]);
        }

        $salt = $this->generateSalt($cost);
        $hash = crypt($password, $salt);
        // strlen() is safe since crypt() returns only ascii
        if (!is_string($hash) || strlen($hash) !== 60) {
            throw new Exception('Unknown error occurred while generating hash.');
        }

        return $hash;
    }

    /**
     * Verifies a password against a hash.
     * @param string $password The password to verify.
     * @param string $hash The hash to verify the password against.
     * @return bool whether the password is correct.
     * @throws InvalidParamException on bad password/hash parameters or if crypt() with Blowfish hash is not available.
     * @see generatePasswordHash()
     */
    public function validatePassword($password, $hash)
    {
        if (!is_string($password) || $password === '') {
            throw new InvalidParamException('Password must be a string and cannot be empty.');
        }

        if (!preg_match('/^\$2[axy]\$(\d\d)\$[\.\/0-9A-Za-z]{22}/', $hash, $matches)
            || $matches[1] < 4
            || $matches[1] > 30
        ) {
            throw new InvalidParamException('Hash is invalid.');
        }

        if (function_exists('password_verify')) {
            return password_verify($password, $hash);
        }

        $test = crypt($password, $hash);
        $n = strlen($test);
        if ($n !== 60) {
            return false;
        }

        return $this->compareString($test, $hash);
    }

    /**
     * Generates a salt that can be used to generate a password hash.
     *
     * The PHP [crypt()](http://php.net/manual/en/function.crypt.php) built-in function
     * requires, for the Blowfish hash algorithm, a salt string in a specific format:
     * "$2a$", "$2x$" or "$2y$", a two digit cost parameter, "$", and 22 characters
     * from the alphabet "./0-9A-Za-z".
     *
     * @param int $cost the cost parameter
     * @return string the random salt value.
     * @throws InvalidParamException if the cost parameter is out of the range of 4 to 31.
     */
    protected function generateSalt($cost = 13)
    {
        $cost = (int) $cost;
        if ($cost < 4 || $cost > 31) {
            throw new InvalidParamException('Cost must be between 4 and 31.');
        }

        // Get a 20-byte random string
        $rand = $this->generateRandomKey(20);
        // Form the prefix that specifies Blowfish (bcrypt) algorithm and cost parameter.
        $salt = sprintf("$2y$%02d$", $cost);
        // Append the random salt data in the required base64 format.
        $salt .= str_replace('+', '.', substr(base64_encode($rand), 0, 22));

        return $salt;
    }

    /**
     * Performs string comparison using timing attack resistant approach.
     * @see http://codereview.stackexchange.com/questions/13512
     * @param string $expected string to compare.
     * @param string $actual user-supplied string.
     * @return bool whether strings are equal.
     */
    public function compareString($expected, $actual)
    {
        $expected .= "\0";
        $actual .= "\0";
        $expectedLength = StringHelper::byteLength($expected);
        $actualLength = StringHelper::byteLength($actual);
        $diff = $expectedLength - $actualLength;
        for ($i = 0; $i < $actualLength; $i++) {
            $diff |= (ord($actual[$i]) ^ ord($expected[$i % $expectedLength]));
        }
        return $diff === 0;
    }
}<|MERGE_RESOLUTION|>--- conflicted
+++ resolved
@@ -74,9 +74,6 @@
      */
     public $derivationIterations = 100000;
     /**
-<<<<<<< HEAD
-     * @var integer Default cost used for password hashing.
-=======
      * @var string strategy, which should be used to generate password hash.
      * Available strategies:
      * - 'password_hash' - use of PHP `password_hash()` function with PASSWORD_DEFAULT algorithm.
@@ -88,7 +85,6 @@
     public $passwordHashStrategy;
     /**
      * @var int Default cost used for password hashing.
->>>>>>> 6550672f
      * Allowed value is between 4 and 31.
      * @see generatePasswordHash()
      * @since 2.0.6
