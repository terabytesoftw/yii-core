--- conflicted
+++ resolved
@@ -1418,10 +1418,6 @@
                 }
                 $value = $value / $formatBase;
             }
-<<<<<<< HEAD
-=======
-            $value /= $this->sizeFormatBase;
->>>>>>> 5f96a8f7
             $position++;
         } while ($position < $maxPosition + 1);
         if (is_array($formatBase) && $position !== 0) {
