--- conflicted
+++ resolved
@@ -76,10 +76,7 @@
         "ezyang/htmlpurifier": "~4.6",
         "cebe/markdown": "~1.0.0 | ~1.1.0",
         "bower-asset/jquery": "2.2.*@stable | 2.1.*@stable | 1.11.*@stable | 1.12.*@stable",
-<<<<<<< HEAD
-=======
         "bower-asset/jquery.inputmask": "~3.2.2 | ~3.3.3",
->>>>>>> 130705cc
         "bower-asset/punycode": "1.3.*",
         "bower-asset/yii2-pjax": "~2.0.1"
     },
